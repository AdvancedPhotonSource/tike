--- conflicted
+++ resolved
@@ -45,10 +45,6 @@
 
     def __init__(self, probe_shape, nscan, nz, n, ntheta, nmode=1, fly=1, detector_shape=None,
                  **kwargs):  # yapf: disable
-<<<<<<< HEAD
-        self.nscan = nscan
-=======
->>>>>>> 88c334b4
         self.probe_shape = probe_shape
         self.nscan = nscan
         self.nz = nz
