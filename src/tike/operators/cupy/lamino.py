__author__ = "Daniel Ching, Viktor Nikitin"
__copyright__ = "Copyright (c) 2020, UChicago Argonne, LLC."

from importlib_resources import files

import cupy as cp

<<<<<<< HEAD
from tike.operators import numpy
from tike.operators.numpy.usfft import eq2us, us2eq, checkerboard
from .cache import CachedFFT
=======
from .cache import CachedFFT
from .usfft import eq2us, us2eq, checkerboard
>>>>>>> 39667e92
from .operator import Operator

_cu_source = files('tike.operators.cupy').joinpath('usfft.cu').read_text()


<<<<<<< HEAD
class Lamino(Operator, CachedFFT, numpy.Lamino):

    def __init__(self, *args, **kwargs):
        super(Lamino, self).__init__(
            *args,
            **kwargs,
        )
=======
class Lamino(CachedFFT, Operator):
    """A Laminography operator.

    Laminography operators to simulate propagation of the beam through the
    object for a defined tilt angle. An object rotates around its own vertical
    axis, nz, and the beam illuminates the object some tilt angle off this
    axis.

    Attributes
    ----------
    n : int
        The pixel width of the cubic reconstructed grid.
    theta : array-like float32
        The projection angles; rotation around the vertical axis of the object.
    tilt : float32
        The tilt angle; the angle between the rotation axis of the object and
        the light source. π / 2 for conventional tomography. 0 for a beam path
        along the rotation axis.

    Parameters
    ----------
    u : (nz, n, n) complex64
        The complex refractive index of the object. nz is the axis
        corresponding to the rotation axis.
    data : (ntheta, n, n) complex64
        The complex projection data of the object.
    """

    def __init__(self, n, theta, tilt, eps=1e-3,
                 **kwargs):  # noqa: D102 yapf: disable
        """Please see help(Lamino) for more info."""
        self.n = n
        self.ntheta = len(theta)
        self.tilt = tilt
        self.eps = eps
        self.xi = self._make_grids(theta)
>>>>>>> 39667e92

    def __enter__(self):
        """Return self at start of a with-block."""
        CachedFFT.__enter__(self)
        # Call the __enter__ methods for any composed operators.
        # Allocate special memory objects.
        self.scatter_kernel = cp.RawKernel(_cu_source, "scatter")
        self.gather_kernel = cp.RawKernel(_cu_source, "gather")
        return self

    def fwd(self, u, **kwargs):
        """Perform the forward Laminography transform."""

        def gather(xp, Fe, x, n, m, mu):
            return self.gather(Fe, x, n, m, mu)

        def fftn(*args, **kwargs):
            return self._fftn(*args, overwrite=True, **kwargs)

        # USFFT from equally-spaced grid to unequally-spaced grid
        F = eq2us(u, self.xi, self.n, self.eps, self.xp, gather,
                  fftn).reshape([self.ntheta, self.n, self.n])

        # Inverse 2D FFT
        data = checkerboard(
            self.xp,
            self._ifft2(
                checkerboard(
                    self.xp,
                    F,
                    axes=(1, 2),
                ),
                axes=(1, 2),
                overwrite=True,
            ),
            axes=(1, 2),
            inverse=True,
        )
        return data

    def adj(self, data, overwrite=False, **kwargs):
        """Perform the adjoint Laminography transform."""

        def scatter(xp, f, x, n, m, mu):
            return self.scatter(f, x, n, m, mu)

        def fftn(*args, **kwargs):
            return self._fftn(*args, overwrite=True, **kwargs)

        # Forward 2D FFT
        F = checkerboard(
            self.xp,
            self._fft2(
                checkerboard(
                    self.xp,
                    data.copy() if not overwrite else data,
                    axes=(1, 2),
                ),
                axes=(1, 2),
                overwrite=True,
            ),
            axes=(1, 2),
            inverse=True,
        ).ravel()
        # Inverse (x->-x) USFFT from unequally-spaced grid to equally-spaced
        # grid
        u = us2eq(F, -self.xi, self.n, self.eps, self.xp, scatter, fftn)
        u /= self.n**2
        return u

    def scatter(self, f, x, n, m, mu):
        G = cp.zeros([2 * n] * 3, dtype="complex64")
        const = cp.array([cp.sqrt(cp.pi / mu)**3, -cp.pi**2 / mu],
                         dtype='float32')
        block = (min(self.scatter_kernel.max_threads_per_block, (2 * m)**3),)
        grid = (1, 0, min(f.shape[0], 65535))
        self.scatter_kernel(grid, block, (
            G,
            f.astype('complex64'),
            f.shape[0],
            x.astype('float32'),
            n,
            m,
            const.astype('float32'),
        ))
        return G

    def gather(self, Fe, x, n, m, mu):
        F = cp.zeros(x.shape[0], dtype="complex64")
        const = cp.array([cp.sqrt(cp.pi / mu)**3, -cp.pi**2 / mu],
                         dtype='float32')
        block = (min(self.scatter_kernel.max_threads_per_block, (2 * m)**3),)
        grid = (1, 0, min(x.shape[0], 65535))
        self.gather_kernel(grid, block, (
            F,
            Fe.astype('complex64'),
            x.shape[0],
            x.astype('float32'),
            n,
            m,
            const.astype('float32'),
        ))
        return F

    def cost(self, data, obj):
        "Cost function for the least-squres laminography problem"
        return self.xp.linalg.norm((self.fwd(obj) - data).ravel())**2

    def grad(self, data, obj):
        "Gradient for the least-squares laminography problem"
        return self.adj(data=self.fwd(obj) - data) / (self.ntheta * self.n**3)

    def _make_grids(self, theta):
        """Return (ntheta*n*n, 3) unequally-spaced frequencies for the USFFT."""
        [kv, ku] = self.xp.mgrid[-self.n // 2:self.n // 2,
                                 -self.n // 2:self.n // 2] / self.n
        ku = ku.ravel().astype('float32')
        kv = kv.ravel().astype('float32')
        xi = self.xp.zeros([self.ntheta, self.n * self.n, 3], dtype='float32')
        ctilt, stilt = self.xp.cos(self.tilt), self.xp.sin(self.tilt)
        for itheta in range(self.ntheta):
            ctheta = self.xp.cos(theta[itheta])
            stheta = self.xp.sin(theta[itheta])
            xi[itheta, :, 2] = ku * ctheta + kv * stheta * ctilt
            xi[itheta, :, 1] = -ku * stheta + kv * ctheta * ctilt
            xi[itheta, :, 0] = kv * stilt
        # make sure coordinates are in (-0.5,0.5), probably unnecessary
        xi[xi >= 0.5] = 0.5 - 1e-5
        xi[xi < -0.5] = -0.5 + 1e-5

        return xi.reshape(self.ntheta * self.n * self.n, 3)<|MERGE_RESOLUTION|>--- conflicted
+++ resolved
@@ -5,28 +5,13 @@
 
 import cupy as cp
 
-<<<<<<< HEAD
-from tike.operators import numpy
-from tike.operators.numpy.usfft import eq2us, us2eq, checkerboard
-from .cache import CachedFFT
-=======
 from .cache import CachedFFT
 from .usfft import eq2us, us2eq, checkerboard
->>>>>>> 39667e92
 from .operator import Operator
 
 _cu_source = files('tike.operators.cupy').joinpath('usfft.cu').read_text()
 
 
-<<<<<<< HEAD
-class Lamino(Operator, CachedFFT, numpy.Lamino):
-
-    def __init__(self, *args, **kwargs):
-        super(Lamino, self).__init__(
-            *args,
-            **kwargs,
-        )
-=======
 class Lamino(CachedFFT, Operator):
     """A Laminography operator.
 
@@ -63,7 +48,6 @@
         self.tilt = tilt
         self.eps = eps
         self.xi = self._make_grids(theta)
->>>>>>> 39667e92
 
     def __enter__(self):
         """Return self at start of a with-block."""
