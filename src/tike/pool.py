"""Defines a worker Pool for multi-device managerment."""

__author__ = "Daniel Ching"
__copyright__ = "Copyright (c) 2020, UChicago Argonne, LLC."
__docformat__ = 'restructuredtext en'
__all__ = ['ThreadPool']

from concurrent.futures import ThreadPoolExecutor
import os
import warnings

import cupy as cp


class ThreadPool(ThreadPoolExecutor):
    """Python thread pool plus scatter gather methods.

    A Pool is a context manager which provides access to and communications
    amongst workers.

    Attributes
    ----------
    workers : int, tuple(int)
        The number of GPUs to use or a tuple of the device numbers of the GPUs
        to use. If the number of GPUs is less than the requested number, only
        workers for the available GPUs are allocated.

    Raises
    ------
    ValueError
        When invalid GPU device ids are provided.
        When the current CUDA device does not match the first GPU id in the
        list of workers.
    """

    def __init__(self, workers):
        self.device_count = cp.cuda.runtime.getDeviceCount()
        if type(workers) is int:
            if workers < 1:
                raise ValueError(f"Provide workers > 0, not {workers}.")
            if workers > self.device_count:
                warnings.warn(
                    "Not enough CUDA devices for workers!"
                    f" Requested {workers} of {self.device_count} devices.")
                workers = min(workers, self.device_count)
            if workers == 1:
                # Respect "with cp.cuda.Device()" blocks for single thread
                workers = (cp.cuda.Device().id,)
            else:
                workers = tuple(range(workers))
        for w in workers:
            if w < 0 or w >= self.device_count:
                raise ValueError(f'{w} is not a valid GPU device number.')
        if workers[0] != cp.cuda.Device().id:
            raise ValueError(
                "The primary worker must be the current device. "
                f"Use `with cupy.cuda.Device({workers[0]}):` to set the "
                "current device.")
        self.workers = workers
        self.num_workers = len(workers)
        self.xp = cp
        super().__init__(self.num_workers)

    def _copy_to(self, x, worker: int) -> cp.array:
        with cp.cuda.Device(worker):
            return self.xp.asarray(x)

    def bcast(self, x: cp.array) -> list:
        """Send a copy of x to all workers."""

        def f(worker):
            return self._copy_to(x, worker)

        return list(self.map(f, self.workers))

<<<<<<< HEAD
    # def scatter(self, x: np.array) -> list:
    #     """Divide x amongst all workers along the 0th dimension."""
    #     return list(self.map(self._copy_to, x, self.workers))

    def gather(self, x: list, worker=None, axis=0) -> np.array:
=======
    def gather(self, x: list, worker=None, axis=0) -> cp.array:
>>>>>>> deb41db9
        """Concatenate x on a single worker along the given axis."""
        worker = self.workers[0] if worker is None else worker
        with cp.cuda.Device(worker):
            return self.xp.concatenate(
                [self._copy_to(part, worker) for part in x],
                axis,
            )

    def all_gather(self, x: list, axis=0) -> list:
        """Concatenate x on all workers along the given axis."""

        def f(worker):
            return self.gather(x, worker, axis)

        return list(self.map(f, self.workers))

    def scatter(self, x):
        """Split x along 0th dimension and send chunks to workers`."""

        def f(worker, chunk):
            return self._copy_to(chunk, worker)

        return self.map(f, self.workers, x)

    def map(self, func, *iterables, **kwargs):
        """ThreadPoolExecutor.map, but wraps call in a cuda.Device context."""

        def f(worker, *args):
            with cp.cuda.Device(worker):
                return func(*args)

        return super().map(f, self.workers, *iterables, **kwargs)<|MERGE_RESOLUTION|>--- conflicted
+++ resolved
@@ -73,15 +73,7 @@
 
         return list(self.map(f, self.workers))
 
-<<<<<<< HEAD
-    # def scatter(self, x: np.array) -> list:
-    #     """Divide x amongst all workers along the 0th dimension."""
-    #     return list(self.map(self._copy_to, x, self.workers))
-
-    def gather(self, x: list, worker=None, axis=0) -> np.array:
-=======
     def gather(self, x: list, worker=None, axis=0) -> cp.array:
->>>>>>> deb41db9
         """Concatenate x on a single worker along the given axis."""
         worker = self.workers[0] if worker is None else worker
         with cp.cuda.Device(worker):
