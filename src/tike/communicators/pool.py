--- conflicted
+++ resolved
@@ -119,7 +119,6 @@
 
         return self.map(f, self.workers)
 
-<<<<<<< HEAD
     def scatter_bcast(self, x: list, stride=1):
         """Send x chunks to some workers and then copy to remaining workers."""
 
@@ -156,25 +155,12 @@
         """Reduce x by addition to a subset of GPUs from all other GPUs."""
 
         def f(worker):
-            for part in x[(worker % s):worker:s]:
-                x[worker] += self._copy_to(part, worker)
-            for part in x[(worker + s)::s]:
-                x[worker] += self._copy_to(part, worker)
-            return x[worker]
-=======
-    def reduce_gpu(self, x: list, worker=None) -> cp.array:
-        """Reduce x by addition to one GPU from all other GPUs."""
-        if self.num_workers == 1:
-            return x[0]
-        worker = self.workers[0] if worker is None else worker
-        with cp.cuda.Device(worker):
             i = self.workers.index(worker)
-            for part in x[:i]:
+            for part in x[(i % s):i:s]:
                 x[i] += self._copy_to(part, worker)
-            for part in x[(i + 1):]:
+            for part in x[(i + s)::s]:
                 x[i] += self._copy_to(part, worker)
             return x[i]
->>>>>>> 26757f27
 
         if self.num_workers == 1:
             return x
