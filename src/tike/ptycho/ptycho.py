--- conflicted
+++ resolved
@@ -374,21 +374,13 @@
             self.parameters.object_options = self.parameters.object_options.copy_to_device(
                 self.comm,)
 
-<<<<<<< HEAD
+        if self.parameters.exitwave_options is not None:
+            self.parameters.exitwave_options = self.parameters.exitwave_options.copy_to_device(
+                self.comm,)
+
         if self.parameters.eigen_probe is not None:
             self.parameters.eigen_probe = self.comm.pool.bcast(
                 [self.parameters.eigen_probe.astype(tike.precision.cfloating)])
-=======
-        if self._device_parameters.exitwave_options is not None:
-            self._device_parameters.exitwave_options = self._device_parameters.exitwave_options.copy_to_device(
-                self.comm,)
-
-        if self._device_parameters.eigen_probe is not None:
-            self._device_parameters.eigen_probe = self.comm.pool.bcast([
-                self._device_parameters.eigen_probe.astype(
-                    tike.precision.cfloating)
-            ])
->>>>>>> a745c6e4
 
         if self.parameters.position_options is not None:
             # TODO: Consider combining put/split, get/join operations?
@@ -410,18 +402,11 @@
             self.operator,
             self.comm,
             self.data,
-<<<<<<< HEAD
+            self.parameters.exitwave_options,
             self.parameters.psi,
             self.parameters.scan,
             self.parameters.probe,
             num_batch=self.parameters.algorithm_options.num_batch,
-=======
-            self._device_parameters.exitwave_options,
-            self._device_parameters.psi,
-            self._device_parameters.scan,
-            self._device_parameters.probe,
-            num_batch=self._device_parameters.algorithm_options.num_batch,
->>>>>>> a745c6e4
         )
 
         return self
