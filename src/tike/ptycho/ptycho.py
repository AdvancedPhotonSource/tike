#!/usr/bin/env python
# -*- coding: utf-8 -*-

# #########################################################################
# Copyright (c) 2018, UChicago Argonne, LLC. All rights reserved.    #
#                                                                         #
# Copyright 2018. UChicago Argonne, LLC. This software was produced       #
# under U.S. Government contract DE-AC02-06CH11357 for Argonne National   #
# Laboratory (ANL), which is operated by UChicago Argonne, LLC for the    #
# U.S. Department of Energy. The U.S. Government has rights to use,       #
# reproduce, and distribute this software.  NEITHER THE GOVERNMENT NOR    #
# UChicago Argonne, LLC MAKES ANY WARRANTY, EXPRESS OR IMPLIED, OR        #
# ASSUMES ANY LIABILITY FOR THE USE OF THIS SOFTWARE.  If software is     #
# modified to produce derivative works, such modified software should     #
# be clearly marked, so as not to confuse it with the version available   #
# from ANL.                                                               #
#                                                                         #
# Additionally, redistribution and use in source and binary forms, with   #
# or without modification, are permitted provided that the following      #
# conditions are met:                                                     #
#                                                                         #
#     * Redistributions of source code must retain the above copyright    #
#       notice, this list of conditions and the following disclaimer.     #
#                                                                         #
#     * Redistributions in binary form must reproduce the above copyright #
#       notice, this list of conditions and the following disclaimer in   #
#       the documentation and/or other materials provided with the        #
#       distribution.                                                     #
#                                                                         #
#     * Neither the name of UChicago Argonne, LLC, Argonne National       #
#       Laboratory, ANL, the U.S. Government, nor the names of its        #
#       contributors may be used to endorse or promote products derived   #
#       from this software without specific prior written permission.     #
#                                                                         #
# THIS SOFTWARE IS PROVIDED BY UChicago Argonne, LLC AND CONTRIBUTORS     #
# "AS IS" AND ANY EXPRESS OR IMPLIED WARRANTIES, INCLUDING, BUT NOT       #
# LIMITED TO, THE IMPLIED WARRANTIES OF MERCHANTABILITY AND FITNESS       #
# FOR A PARTICULAR PURPOSE ARE DISCLAIMED. IN NO EVENT SHALL UChicago     #
# Argonne, LLC OR CONTRIBUTORS BE LIABLE FOR ANY DIRECT, INDIRECT,        #
# INCIDENTAL, SPECIAL, EXEMPLARY, OR CONSEQUENTIAL DAMAGES (INCLUDING,    #
# BUT NOT LIMITED TO, PROCUREMENT OF SUBSTITUTE GOODS OR SERVICES;        #
# LOSS OF USE, DATA, OR PROFITS; OR BUSINESS INTERRUPTION) HOWEVER        #
# CAUSED AND ON ANY THEORY OF LIABILITY, WHETHER IN CONTRACT, STRICT      #
# LIABILITY, OR TORT (INCLUDING NEGLIGENCE OR OTHERWISE) ARISING IN       #
# ANY WAY OUT OF THE USE OF THIS SOFTWARE, EVEN IF ADVISED OF THE         #
# POSSIBILITY OF SUCH DAMAGE.                                             #
# #########################################################################

__author__ = "Doga Gursoy, Daniel Ching, Xiaodong Yu"
__copyright__ = "Copyright (c) 2018, UChicago Argonne, LLC."
__docformat__ = 'restructuredtext en'
__all__ = [
    "reconstruct",
    "simulate",
    "Reconstruction",
    "reconstruct_multigrid",
]

import copy
import logging
import time
import typing
import warnings

import numpy as np
import numpy.typing as npt
import cupy as cp

import tike.operators
import tike.communicators
import tike.opt
from tike.ptycho import solvers
import tike.cluster
import tike.precision

from .position import (
    PositionOptions,
    check_allowed_positions,
    affine_position_regularization,
)
from .probe import (
    constrain_center_peak,
    constrain_probe_sparsity,
    get_varying_probe,
)

logger = logging.getLogger(__name__)


def _compute_intensity(
    operator,
    psi,
    scan,
    probe,
    eigen_weights=None,
    eigen_probe=None,
    fly=1,
):
    leading = psi.shape[:-2]
    intensity = 0
    for m in range(probe.shape[-3]):
        farplane = operator.fwd(
            probe=get_varying_probe(
                probe[..., [m], :, :],
                None if eigen_probe is None else eigen_probe[..., [m], :, :],
                None if eigen_weights is None else eigen_weights[..., [m]],
            ),
            scan=scan,
            psi=psi,
        )
        intensity += np.sum(
            np.square(np.abs(farplane)).reshape(
                *leading,
                scan.shape[-2] // fly,
                fly,
                operator.detector_shape,
                operator.detector_shape,
            ),
            axis=-3,
            keepdims=False,
        )
    return intensity


def simulate(
        detector_shape,
        probe, scan,
        psi,
        fly=1,
        eigen_probe=None,
        eigen_weights=None,
        **kwargs
):  # yapf: disable
    """Return real-valued detector counts of simulated ptychography data.

    Parameters
    ----------
    detector_shape : int
        The pixel width of the detector.
    probe : (..., 1, 1, SHARED, WIDE, HIGH) complex64
        The shared complex illumination function amongst all positions.
    scan : (..., POSI, 2) float32
        Coordinates of the minimum corner of the probe grid for each
        measurement in the coordinate system of psi.
    psi : (..., WIDE, HIGH) complex64
        The complex wavefront modulation of the object.
    fly : int
        The number of scan positions which combine for one detector frame.
    eigen_probe : (..., 1, EIGEN, SHARED, WIDE, HIGH) complex64
        The eigen probes for all positions.
    eigen_weights : (..., POSI, EIGEN, SHARED) float32
        The relative intensity of the eigen probes at each position.

    Returns
    -------
    data : (..., FRAME, WIDE, HIGH) float32
        The simulated intensity on the detector.

    """
    check_allowed_positions(scan, psi, probe.shape)
    with tike.operators.Ptycho(
            probe_shape=probe.shape[-1],
            detector_shape=int(detector_shape),
            nz=psi.shape[-2],
            n=psi.shape[-1],
            **kwargs,
    ) as operator:
        scan = operator.asarray(scan, dtype=tike.precision.floating)
        psi = operator.asarray(psi, dtype=tike.precision.cfloating)
        probe = operator.asarray(probe, dtype=tike.precision.cfloating)
        if eigen_weights is not None:
            eigen_weights = operator.asarray(eigen_weights,
                                             dtype=tike.precision.floating)
        data = _compute_intensity(operator, psi, scan, probe, eigen_weights,
                                  eigen_probe, fly)
        return operator.asnumpy(data.real)


def reconstruct(
    data: npt.NDArray,
    parameters: solvers.PtychoParameters,
    model: str = 'gaussian',
    num_gpu: typing.Union[int, typing.Tuple[int, ...]] = 1,
    use_mpi: bool = False,
) -> solvers.PtychoParameters:
    """Solve the ptychography problem.

    This functional interface is the simplest to use, but deallocates GPU
    memory when it returns. Use the context manager API for the ability to get
    live results without ending the reconsturction.

    Parameters
    ----------
    data : (FRAME, WIDE, HIGH) uint16
        The intensity (square of the absolute value) of the propagated
        wavefront; i.e. what the detector records. FFT-shifted so the
        diffraction peak is at the corners.
    parameters: :py:class:`tike.ptycho.solvers.PtychoParameters`
        A class containing reconstruction parameters.
    model : "gaussian", "poisson"
        The noise model to use for the cost function.
    num_gpu : int, tuple(int)
        The number of GPUs to use or a tuple of the device numbers of the GPUs
        to use. If the number of GPUs is less than the requested number, only
        workers for the available GPUs are allocated.
    use_mpi : bool
        Whether to use MPI or not.

    Raises
    ------
        ValueError
            When shapes are incorrect for various input parameters.

    Returns
    -------
    result : :py:class:`tike.ptycho.solvers.PtychoParameters`
        A class containing reconstruction parameters.


    .. seealso:: :py:func:`tike.ptycho.ptycho.reconstruct_multigrid`, :py:func:`tike.ptycho.ptycho.Reconstruction`
    """
    with Reconstruction(
            data,
            parameters,
            model,
            num_gpu,
            use_mpi,
    ) as context:
        context.iterate(parameters.algorithm_options.num_iter)
    return context.parameters


def _clip_magnitude(x, a_max):
    """Clips a complex array's magnitude without changing the phase."""
    magnitude = np.abs(x)
    out_of_range = magnitude > a_max
    x[out_of_range] = a_max * x[out_of_range] / magnitude[out_of_range]
    return x


class Reconstruction():
    """Context manager for online ptychography reconstruction.

    .. versionadded:: 0.22.0

    Uses same parameters as the functional reconstruct API. Using a context
    manager allows for getting the current result or adding additional data
    without deallocating memory on the GPU.

    Example
    -------
    Data structure remain allocated on the GPU as long as the context is
    active. This allows quickly resuming a reconstruction.

    .. code-block:: python

        with tike.ptycho.Reconstruction(
            data,
            parameters,
            model,
            num_gpu,
            use_mpi,
        ) as context:
            # Start reconstructing
            context.iterate(num_iter)
            # Check the current solution for the object
            early_result = context.get_psi()
            # Continue reconstructing
            context.iterate()
        # All datastructures are transferred off the GPU at context close
        final_result = context.parameters

    .. seealso:: :py:func:`tike.ptycho.ptycho.reconstruct`
    """

    def __init__(
        self,
        data: npt.NDArray,
        parameters: solvers.PtychoParameters,
        model: str = 'gaussian',
        num_gpu: typing.Union[int, typing.Tuple[int, ...]] = 1,
        use_mpi: bool = False,
    ):
        if (np.any(np.asarray(data.shape) < 1) or data.ndim != 3
                or data.shape[-2] != data.shape[-1]):
            raise ValueError(
                f"data shape {data.shape} is incorrect. "
                "It should be (N, W, H), "
                "where N >= 1 is the number of square diffraction patterns.")
        if data.shape[0] != parameters.scan.shape[0]:
            raise ValueError(
                f"data shape {data.shape} and scan shape {parameters.scan.shape} "
                "are incompatible. They should have the same leading dimension."
            )
        if np.any(
                np.asarray(parameters.probe.shape[-2:]) > np.asarray(
                    data.shape[-2:])):
            raise ValueError(f"probe shape {parameters.probe.shape} "
                             f"and data shape {data.shape} are incompatible. "
                             "The probe width/height must be "
                             f"<= the data width/height .")
        logger.info("{} on {:,d} - {:,d} by {:,d} frames for at most {:,d} "
                    "epochs.".format(
                        parameters.algorithm_options.name,
                        *data.shape[-3:],
                        parameters.algorithm_options.num_iter,
                    ))

        if use_mpi:
            mpi = tike.communicators.MPIComm
            if parameters.psi is None:
                raise ValueError(
                    "When MPI is enabled, initial object guess cannot be None; "
                    "automatic psi initialization is not synchronized "
                    "across processes.")
        else:
            mpi = tike.communicators.NoMPIComm

        self.data = data
        self.parameters = parameters
        self._device_parameters = None
        self.device = cp.cuda.Device(
            num_gpu[0] if isinstance(num_gpu, tuple) else None)
        self.operator = tike.operators.Ptycho(
            probe_shape=parameters.probe.shape[-1],
            detector_shape=data.shape[-1],
            nz=parameters.psi.shape[-2],
            n=parameters.psi.shape[-1],
            model=model,
        )
        self.comm = tike.communicators.Comm(num_gpu, mpi)

    def __enter__(self):
        self.device.__enter__()
        self.operator.__enter__()
        self.comm.__enter__()

        self._device_parameters = copy.deepcopy(self.parameters)

        # Divide the inputs into regions
        if (not np.all(np.isfinite(self.data)) or np.any(self.data < 0)):
            warnings.warn(
                "Diffraction patterns contain invalid data. "
                "All data should be non-negative and finite.", UserWarning)
        odd_pool = self.comm.pool.num_workers % 2
        (
            self.comm.order,
            self._device_parameters.scan,
            self.data,
            self._device_parameters.eigen_weights,
        ) = tike.cluster.by_scan_grid(
            self.data,
            self._device_parameters.eigen_weights,
            scan=self._device_parameters.scan,
            pool=self.comm.pool,
            shape=(
                self.comm.pool.num_workers
                if odd_pool else self.comm.pool.num_workers // 2,
                1 if odd_pool else 2,
            ),
            dtype=(tike.precision.floating, tike.precision.floating
             if self.data.itemsize > 2 else self.data.dtype,
             tike.precision.floating),
            destination=('gpu', 'gpu', 'gpu'),
        )

        self._device_parameters.psi = self.comm.pool.bcast(
            [self._device_parameters.psi.astype(tike.precision.cfloating)])

        self._device_parameters.probe = self.comm.pool.bcast(
            [self._device_parameters.probe.astype(tike.precision.cfloating)])

        if self._device_parameters.probe_options is not None:
            self._device_parameters.probe_options = self._device_parameters.probe_options.copy_to_device(
                self.comm,)

        if self._device_parameters.object_options is not None:
            self._device_parameters.object_options = self._device_parameters.object_options.copy_to_device(
                self.comm,)

        if self._device_parameters.eigen_probe is not None:
            self._device_parameters.eigen_probe = self.comm.pool.bcast([
                self._device_parameters.eigen_probe.astype(
                    tike.precision.cfloating)
            ])

        if self._device_parameters.position_options is not None:
            # TODO: Consider combining put/split, get/join operations?
            self._device_parameters.position_options = self.comm.pool.map(
                PositionOptions.copy_to_device,
                (self._device_parameters.position_options.split(x)
                 for x in self.comm.order),
            )

        # Unique batch for each device
        self.batches = self.comm.pool.map(
            getattr(tike.cluster,
                    self._device_parameters.algorithm_options.batch_method),
            self._device_parameters.scan,
            num_cluster=self._device_parameters.algorithm_options.num_batch,
        )

        self._device_parameters.probe = _rescale_probe(
            self.operator,
            self.comm,
            self.data,
            self._device_parameters.psi,
            self._device_parameters.scan,
            self._device_parameters.probe,
            num_batch=self._device_parameters.algorithm_options.num_batch,
        )

        return self

    def iterate(self, num_iter: int) -> None:
        """Advance the reconstruction by num_iter epochs."""
        start = time.perf_counter()
        for i in range(num_iter):

            logger.info(
                f"{self._device_parameters.algorithm_options.name} epoch "
                f"{len(self._device_parameters.algorithm_options.times):,d}")

            if self._device_parameters.probe_options is not None:
                if self._device_parameters.probe_options.force_centered_intensity:
                    self._device_parameters.probe = self.comm.pool.map(
                        constrain_center_peak,
                        self._device_parameters.probe,
                    )
                if self._device_parameters.probe_options.force_sparsity < 1:
                    self._device_parameters.probe = self.comm.pool.map(
                        constrain_probe_sparsity,
                        self._device_parameters.probe,
                        f=self._device_parameters.probe_options.force_sparsity,
                    )

                if self._device_parameters.probe_options.force_orthogonality:
                    (
                        self._device_parameters.probe,
                        power,
                    ) = (list(a) for a in zip(*self.comm.pool.map(
                        tike.ptycho.probe.orthogonalize_eig,
                        self._device_parameters.probe,
                    )))
                    self._device_parameters.probe_options.power.append(
                        power[0].get())

            (
                self._device_parameters.object_options,
                self._device_parameters.probe_options,
            ) = solvers.update_preconditioners(
                comm=self.comm,
                operator=self.operator,
                scan=self._device_parameters.scan,
                probe=self._device_parameters.probe,
                psi=self._device_parameters.psi,
                object_options=self._device_parameters.object_options,
                probe_options=self._device_parameters.probe_options,
            )

            self._device_parameters = getattr(
                solvers,
                self._device_parameters.algorithm_options.name,
            )(
                self.operator,
                self.comm,
                data=self.data,
                batches=self.batches,
                parameters=self._device_parameters,
            )

            if self._device_parameters.object_options.positivity_constraint:
                self._device_parameters.psi = self.comm.pool.map(
                    tike.ptycho.object.positivity_constraint,
                    self._device_parameters.psi,
                    r=self._device_parameters.object_options
                    .positivity_constraint,
                )

            if self._device_parameters.object_options.smoothness_constraint:
                self._device_parameters.psi = self.comm.pool.map(
                    tike.ptycho.object.smoothness_constraint,
                    self._device_parameters.psi,
                    r=self._device_parameters.object_options
                    .smoothness_constraint,
                )

            if self._device_parameters.object_options.clip_magnitude:
                self._device_parameters.psi = self.comm.pool.map(
                    _clip_magnitude,
                    self._device_parameters.psi,
                    a_max=1.0,
                )

            if self._device_parameters.object_options.preconditioner is not None and (
                    len(self._device_parameters.algorithm_options.costs) % 10
                    == 1):
                (
                    self._device_parameters.psi,
                    self._device_parameters.probe,
                ) = (list(a) for a in zip(*self.comm.pool.map(
                    tike.ptycho.object.remove_object_ambiguity,
                    self._device_parameters.psi,
                    self._device_parameters.probe,
                    self._device_parameters.object_options.preconditioner,
                )))

<<<<<<< HEAD
=======
            if self._device_parameters.eigen_probe is not None:
                (
                    self._device_parameters.eigen_probe,
                    self._device_parameters.eigen_weights,
                ) = tike.ptycho.probe.constrain_variable_probe(
                    self.comm,
                    self._device_parameters.eigen_probe,
                    self._device_parameters.eigen_weights,
                )

>>>>>>> 7393b5c9
            if (self._device_parameters.position_options
                    and self._device_parameters.position_options[0]
                    .use_position_regularization):

                (self._device_parameters.position_options
                ) = affine_position_regularization(
                    self.comm,
                    updated=self._device_parameters.scan,
                    position_options=self._device_parameters.position_options,
                )

            self._device_parameters.algorithm_options.times.append(
                time.perf_counter() - start)
            start = time.perf_counter()

            if tike.opt.is_converged(self._device_parameters.algorithm_options):
                break

    def _get_result(self):
        """Return the current parameter estimates."""
        self.parameters.probe = self._device_parameters.probe[0].get()

        self.parameters.psi = self._device_parameters.psi[0].get()

        reorder = np.argsort(np.concatenate(self.comm.order))
        self.parameters.scan = self.comm.pool.gather_host(
            self._device_parameters.scan,
            axis=-2,
        )[reorder]

        if self._device_parameters.eigen_probe is not None:
            self.parameters.eigen_probe = self._device_parameters.eigen_probe[
                0].get()

        if self._device_parameters.eigen_weights is not None:
            self.parameters.eigen_weights = self.comm.pool.gather(
                self._device_parameters.eigen_weights,
                axis=-3,
            )[reorder].get()

        self.parameters.algorithm_options = self._device_parameters.algorithm_options

        if self._device_parameters.probe_options is not None:
            self.parameters.probe_options = self._device_parameters.probe_options.copy_to_host(
            )

        if self._device_parameters.object_options is not None:
            self.parameters.object_options = self._device_parameters.object_options.copy_to_host(
            )

        if self._device_parameters.position_options is not None:
            host_position_options = self._device_parameters.position_options[
                0].empty()
            for x, o in zip(
                    self.comm.pool.map(
                        PositionOptions.copy_to_host,
                        self._device_parameters.position_options,
                    ),
                    self.comm.order,
            ):
                host_position_options = host_position_options.join(x, o)
            self.parameters.position_options = host_position_options

    def __exit__(self, type, value, traceback):
        self._get_result()
        self._device_parameters = None
        self.comm.__exit__(type, value, traceback)
        self.operator.__exit__(type, value, traceback)
        self.device.__exit__(type, value, traceback)
        mempool = cp.get_default_memory_pool()
        mempool.free_all_blocks()
        pinned_mempool = cp.get_default_pinned_memory_pool()
        pinned_mempool.free_all_blocks()

    def get_convergence(
        self
    ) -> typing.Tuple[typing.List[typing.List[float]], typing.List[float]]:
        """Return the cost function values and times as a tuple."""
        return (
            self._device_parameters.algorithm_options.costs,
            self._device_parameters.algorithm_options.times,
        )

    def get_psi(self) -> np.array:
        """Return the current object estimate as a numpy array."""
        return self._device_parameters.psi[0].get()

    def get_probe(self) -> typing.Tuple[np.array, np.array, np.array]:
        """Return the current probe, eigen_probe, weights as numpy arrays."""
        reorder = np.argsort(np.concatenate(self.comm.order))
        if self._device_parameters.eigen_probe is None:
            eigen_probe = None
        else:
            eigen_probe = self._device_parameters.eigen_probe[0].get()
        if self._device_parameters.eigen_weights is None:
            eigen_weights = None
        else:
            eigen_weights = self.comm.pool.gather(
                self._device_parameters.eigen_weights,
                axis=-3,
            )[reorder].get()
        probe = self._device_parameters.probe[0].get()
        return probe, eigen_probe, eigen_weights

    def peek(self) -> typing.Tuple[np.array, np.array, np.array, np.array]:
        """Return the curent values of object and probe as numpy arrays.

        Parameters returned in a tuple of object, probe, eigen_probe,
        eigen_weights.
        """
        psi = self.get_psi()
        probe, eigen_probe, eigen_weights = self.get_probe()
        return psi, probe, eigen_probe, eigen_weights

    def append_new_data(
        self,
        new_data: npt.NDArray,
        new_scan: npt.NDArray,
    ) -> None:
        """Append new diffraction patterns and positions to existing result."""
        # Assign positions and data to correct devices.
        if (not np.all(np.isfinite(new_data)) or np.any(new_data < 0)):
            warnings.warn(
                "New diffraction patterns contain invalid data. "
                "All data should be non-negative and finite.", UserWarning)
        odd_pool = self.comm.pool.num_workers % 2
        (
            order,
            new_scan,
            new_data,
        ) = tike.cluster.by_scan_grid(
            new_data,
            scan=new_scan,
            pool=self.comm.pool,
            shape=(
                self.comm.pool.num_workers
                if odd_pool else self.comm.pool.num_workers // 2,
                1 if odd_pool else 2,
            ),
            dtype=(self._device_parameters.scan[0].dtype, self.data[0].dtype),
            destination=('gpu', 'gpu'),
        )
        # TODO: Perform sqrt of data here if gaussian model.
        # FIXME: Append makes a copy of each array!
        self.data = self.comm.pool.map(
            cp.append,
            self.data,
            new_data,
            axis=0,
        )
        self._device_parameters.scan = self.comm.pool.map(
            cp.append,
            self._device_parameters.scan,
            new_scan,
            axis=0,
        )
        self.comm.order = self.comm.pool.map(
            _order_join,
            self.comm.order,
            order,
        )

        # Rebatch on each device
        self.batches = self.comm.pool.map(
            getattr(tike.cluster,
                    self._device_parameters.algorithm_options.batch_method),
            self._device_parameters.scan,
            num_cluster=self._device_parameters.algorithm_options.num_batch,
        )

        if self._device_parameters.eigen_weights is not None:
            self._device_parameters.eigen_weights = self.comm.pool.map(
                cp.pad,
                self._device_parameters.eigen_weights,
                pad_width=(
                    (0, len(new_scan)),  # position
                    (0, 0),  # eigen
                    (0, 0),  # shared
                ),
                mode='mean',
            )

        if self._device_parameters.position_options is not None:
            self._device_parameters.position_options = self.comm.pool.map(
                PositionOptions.append,
                self._device_parameters.position_options,
                new_scan,
            )


def _order_join(a, b):
    return np.append(a, b + len(a))


def _get_rescale(
    data,
    psi,
    scan,
    probe,
    streams,
    *,
    operator,
):

    def make_certain_args_constant(
        data,
        scan,
    ):

        intensity, _ = operator._compute_intensity(
            data,
            psi,
            scan,
            probe,
        )

        return [
            cp.sum(data, dtype=np.double),
            cp.sum(intensity, dtype=np.double),
        ]

    result = tike.communicators.stream.stream_and_reduce(
        f=make_certain_args_constant,
        args=[data, scan],
        y_shapes=[(1,), (1,)],
        y_dtypes=[np.double, np.double],
        streams=streams,
    )

    return cp.concatenate(result)


def _rescale_probe(operator, comm, data, psi, scan, probe, num_batch):
    """Rescale probe so model and measured intensity are similar magnitude.

    Rescales the probe so that the sum of modeled intensity at the detector is
    approximately equal to the measure intensity at the detector.
    """
    try:
        n = comm.pool.map(
            _get_rescale,
            data,
            psi,
            scan,
            probe,
            comm.streams,
            operator=operator,
        )
    except cp.cuda.memory.OutOfMemoryError:
        raise ValueError(
            "tike.ptycho.reconstruct ran out of memory! "
            "Increase num_batch to process your data in smaller chunks "
            "or use CuPy to switch to the Unified Memory Pool.")

    n = np.sqrt(comm.Allreduce_reduce_cpu(n))

    rescale = cp.asarray(n[0] / n[1])

    logger.info("Probe rescaled by %f", rescale)

    probe[0] *= rescale

    return comm.pool.bcast([probe[0]])


def reconstruct_multigrid(
    data: npt.NDArray,
    parameters: solvers.PtychoParameters,
    model: str = 'gaussian',
    num_gpu: typing.Union[int, typing.Tuple[int, ...]] = 1,
    use_mpi: bool = False,
    num_levels: int = 3,
    interp=None,
) -> solvers.PtychoParameters:
    """Solve the ptychography problem using a multi-grid method.

    .. versionadded:: 0.23.2

    Uses the same parameters as the functional reconstruct API. This function
    applies a multi-grid approach to the problem by downsampling the real-space
    input parameters and cropping the diffraction patterns to reduce the
    computational cost of early iterations.

    Parameters
    ----------
    num_levels : int > 0
        The number of times to reduce the problem by a factor of two.


    .. seealso:: :py:func:`tike.ptycho.ptycho.reconstruct`
    """
    if (data.shape[-1] * 0.5**(num_levels - 1)) < 64:
        warnings.warn('Cropping diffraction patterns to less than 64 pixels '
                      'wide is not recommended because the full doughnut'
                      ' may be visible.')

    # Downsample PtychoParameters to smallest size
    resampled_parameters = parameters.resample(0.5**(num_levels - 1), interp)

    for level in range((num_levels - 1), -1, -1):

        # Create a new reconstruction context for each level
        with tike.ptycho.Reconstruction(
                data=data if level == 0 else solvers.crop_fourier_space(
                    data,
                    data.shape[-1] // (2**level),
                ),
                parameters=resampled_parameters,
                num_gpu=num_gpu,
                model=model,
                use_mpi=use_mpi,
        ) as context:
            context.iterate(resampled_parameters.algorithm_options.num_iter)

        if level == 0:
            return context.parameters

        # Upsample result to next grid
        resampled_parameters = context.parameters.resample(2.0, interp)

    raise RuntimeError('This should not happen.')<|MERGE_RESOLUTION|>--- conflicted
+++ resolved
@@ -505,8 +505,6 @@
                     self._device_parameters.object_options.preconditioner,
                 )))
 
-<<<<<<< HEAD
-=======
             if self._device_parameters.eigen_probe is not None:
                 (
                     self._device_parameters.eigen_probe,
@@ -517,7 +515,6 @@
                     self._device_parameters.eigen_weights,
                 )
 
->>>>>>> 7393b5c9
             if (self._device_parameters.position_options
                     and self._device_parameters.position_options[0]
                     .use_position_regularization):
