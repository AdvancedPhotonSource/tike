--- conflicted
+++ resolved
@@ -163,11 +163,8 @@
         psi=None, num_gpu=1, num_iter=1, rtol=-1,
         model='gaussian', use_mpi=False, cost=None, times=None,
         eigen_probe=None, eigen_weights=None,
-<<<<<<< HEAD
         rescale=True,
-=======
         batch_size=None,
->>>>>>> 9567f199
         **kwargs
 ):  # yapf: disable
     """Solve the ptychography problem using the given `algorithm`.
@@ -251,7 +248,6 @@
                 if np.ndim(value) > 0:
                     kwargs[key] = comm.pool.bcast(value)
 
-<<<<<<< HEAD
             if rescale:
                 result['probe'] = comm.pool.bcast(
                     _rescale_obj_probe(
@@ -261,19 +257,8 @@
                         result['psi'][0],
                         scan[0],
                         result['probe'][0],
+                        num_batch=num_batch,
                     ))
-=======
-            result['probe'] = comm.pool.bcast(
-                _rescale_obj_probe(
-                    operator,
-                    comm,
-                    data[0],
-                    result['psi'][0],
-                    scan[0],
-                    result['probe'][0],
-                    num_batch=num_batch,
-                ))
->>>>>>> 9567f199
 
             costs = []
             times = []
