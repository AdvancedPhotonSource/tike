--- conflicted
+++ resolved
@@ -78,15 +78,11 @@
     """The first moment for adaptive moment."""
 
     probe_support: float = 0.0
-<<<<<<< HEAD
     """Weight of the finite probe support constraint; zero or greater."""
-=======
-    """Weight of the finite probe support constraint; zero or greater.
 
     This support constraint encourages round probes energy concentrated at the
     center of the probe grid. Higher support increases the effect.
     """
->>>>>>> eab809d5
 
     probe_support_radius: float = 0.5 * 0.7
     """Radius of finite probe support as fraction of probe grid. [0.0, 0.5]."""
