"""Functions for ptychography."""
from .fresnel import *
from .object import *
from .position import *
<<<<<<< HEAD
from .probe import *
=======
from .probe import ProbeOptions
from .exitwave import ExitWaveOptions
>>>>>>> 7c650438
from .ptycho import *
from .solvers import *

# NOTE: The docstring below holds reference docstring that can be used to fill
# in documentation of new functions.
"""
Parameters
----------
data : (..., FRAME, WIDE, HIGH) float32
    The intensity (square of the absolute value) of the propagated wavefront;
    i.e. what the detector records.
comm : :py:class:`tike.communicators.Comm`
    An object which manages communications between both GPUs and nodes.
eigen_probe : (..., 1, EIGEN, SHARED, WIDE, HIGH) complex64
    The eigen probes for all positions.
eigen_weights : (..., POSI, EIGEN, SHARED) float32
    The relative intensity of the eigen probes at each position.
op : :py:class:`tike.operators.Ptycho`
    A ptychography operator. Provides forward and adjoint operations.
psi : (..., WIDE, HIGH) complex64
    The wavefront modulation coefficients of the object.
probe : (..., 1, 1, SHARED, WIDE, HIGH) complex64
    The shared complex illumination function amongst all positions.
scan : (..., POSI, 2) float32
    Coordinates of the minimum corner of the probe grid for each
    measurement in the coordinate system of psi. Coordinate order consistent
    with WIDE, HIGH order.

"""<|MERGE_RESOLUTION|>--- conflicted
+++ resolved
@@ -2,12 +2,8 @@
 from .fresnel import *
 from .object import *
 from .position import *
-<<<<<<< HEAD
 from .probe import *
-=======
-from .probe import ProbeOptions
-from .exitwave import ExitWaveOptions
->>>>>>> 7c650438
+from .exitwave import *
 from .ptycho import *
 from .solvers import *
 
