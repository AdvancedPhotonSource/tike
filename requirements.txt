--- conflicted
+++ resolved
@@ -2,11 +2,6 @@
 matplotlib
 openmp
 python
-<<<<<<< HEAD
 scipy
 six
-"tomopy>=1.2"
-=======
-six
-tomopy
->>>>>>> 05e1ac03
+"tomopy>=1.2"