--- conflicted
+++ resolved
@@ -101,44 +101,6 @@
     def test_scaled(self):
         pass
 
-<<<<<<< HEAD
-if __name__ == '__main__':
-=======
-    def test_adjoint_all(self):
-        """Check that the adjoint operator is correct."""
-        d = self.operator.fwd(
-            **{
-                self.m_name: self.m,
-                self.m1_name: self.m1
-            },
-            **self.kwargs2,
-        )
-        assert d.shape == self.d.shape
-        m, m1 = self.operator.adj_all(
-            **{
-                self.d_name: self.d,
-                self.m_name: self.m,
-                self.m1_name: self.m1
-            },
-            **self.kwargs2,
-        )
-        assert m.shape == self.m.shape
-        assert m1.shape == self.m1.shape
-        a = tike.linalg.inner(d, self.d)
-        b = tike.linalg.inner(self.m, m)
-        c = tike.linalg.inner(self.m1, m1)
-        print()
-        print("< Fm,    m> = {:.6f}{:+.6f}j".format(a.real.item(),
-                                                    a.imag.item()))
-        print("< d0, F*d0> = {:.6f}{:+.6f}j".format(b.real.item(),
-                                                    b.imag.item()))
-        print("< d1, F*d1> = {:.6f}{:+.6f}j".format(c.real.item(),
-                                                    c.imag.item()))
-        self.xp.testing.assert_allclose(a.real, b.real, rtol=1e-3, atol=0)
-        self.xp.testing.assert_allclose(a.imag, b.imag, rtol=1e-3, atol=0)
-        self.xp.testing.assert_allclose(a.real, c.real, rtol=1e-3, atol=0)
-        self.xp.testing.assert_allclose(a.imag, c.imag, rtol=1e-3, atol=0)
-
 
 class TestConvolutionFFT(unittest.TestCase, OperatorTests):
     """Test the ConvolutionFFT operator."""
@@ -205,5 +167,4 @@
 
 
 if __name__ == "__main__":
->>>>>>> 54895ecd
     unittest.main()